--- conflicted
+++ resolved
@@ -50,16 +50,6 @@
             getServer().getPluginManager().disablePlugin(this);
             return;
         }
-
-<<<<<<< HEAD
-        if (getServer().getPluginManager().isPluginEnabled("PlugMan")) {
-            getLogger().warning("PlugMan is detected to be installed!");
-            //com.rylinaux.plugman.PlugMan.getInstance().getIgnoredPlugins().add(getName());
-            getLogger().warning("Forcing PlugMan to ignore " + getName());
-        }
-=======
-        this.audiences = BukkitAudiences.create(this);
->>>>>>> 9ea51fd0
 
         Config.reload();
 
